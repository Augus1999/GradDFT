--- conflicted
+++ resolved
@@ -149,11 +149,7 @@
 
     predict_molecule = molecule_predictor(functional, chunk_size=chunk_size, **kwargs)
 
-<<<<<<< HEAD
-    def scf_iterator(params: PyTree, molecule: Molecule, *args) -> Molecule:
-=======
-    def scf_iterator(params: PyTree, molecule: Molecule, clip_cte = 1e-30, *args) -> Tuple[Scalar, Scalar]:
->>>>>>> f3ff54c1
+    def scf_iterator(params: PyTree, molecule: Molecule, clip_cte = 1e-30, *args) -> Molecule:
         r"""
         Implements a scf loop for a Molecule and a functional implicitly defined predict_molecule with
         parameters params
@@ -266,15 +262,12 @@
     predict_molecule = molecule_predictor(functional, chunk_size=None, **kwargs)
 
     @jit
-<<<<<<< HEAD
-    def scf_jitted_iterator(params: PyTree, molecule: Molecule, *args) -> Molecule:
-=======
     def scf_jitted_iterator(
         params: PyTree, 
         molecule: Molecule, 
         *args
-    ) -> Tuple[Scalar, Molecule]:
->>>>>>> f3ff54c1
+    ) -> Molecule:
+
         r"""
         Implements a scf loop intented for use in a jax.jit compiled function (training loop).
         If you are looking for a more flexible but not differentiable scf loop, see evaluate.py make_scf_loop.
@@ -350,16 +343,10 @@
 
         # Compute the scf loop
         final_state = fori_loop(0, cycles, body_fun=loop_body, init_val=state)
-<<<<<<< HEAD
         molecule, fock, predicted_e, old_e, norm_gorb = final_state
         molecule = molecule.replace(fock=fock)
         molecule = molecule.replace(energy=predicted_e)
         return Molecule
-=======
-        molecule, predicted_e, old_e, norm_gorb = final_state
-
-        return predicted_e, molecule
->>>>>>> f3ff54c1
 
     return scf_jitted_iterator
 
@@ -802,15 +789,11 @@
     predict_molecule = molecule_predictor(functional, chunk_size=None, **kwargs)
 
     @jit
-<<<<<<< HEAD
-    def scf_jitted_iterator(params: PyTree, molecule: Molecule, *args) -> Tuple[Scalar, Array, Array]:
-=======
     def scf_jitted_iterator(
         params: PyTree, 
         molecule: Molecule, 
         *args
-    ) -> Tuple[Scalar, Molecule]:
->>>>>>> f3ff54c1
+    ) -> Molecule:
         r"""
         Implements a scf loop intented for use in a jax.jit compiled function (training loop).
         If you are looking for a more flexible but not differentiable scf loop, see evaluate.py make_scf_loop.
@@ -905,20 +888,13 @@
         )
         state = (molecule, predicted_e, old_e, norm_gorb, diis_data)
         state = loop_body(0, state)
-<<<<<<< HEAD
         molecule, fock, predicted_e, _, _, _ = final_state
         
         # Ensure molecule is fully updated
         molecule = molecule.replace(fock=fock)
         molecule = molecule.replace(energy=predicted_e)
-
-
         return molecule
-=======
-        molecule, predicted_e, _, _, _ = final_state
-
-        return predicted_e, molecule
->>>>>>> f3ff54c1
+
 
     return scf_jitted_iterator
 
